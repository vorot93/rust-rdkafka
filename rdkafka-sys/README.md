# rdkafka-sys

<<<<<<< HEAD
To upgrade change the git submodule in `librdkafka`, check if new errors
need to be added to `helpers::primive_to_rd_kafka_resp_err_t` and update
the version in `Cargo.toml`.
=======
Low level bindings to [librdkafka](https://github.com/edenhill/librdkafka).

## Bindings

To regenerate the bindings:

``` bash
git submodule update --init
bindgen --builtins --convert-macros librdkafka/src/rdkafka.h > src/bindings/{platform}.rs
```

## Version

The rdkafka-sys version number is in the format `X.Y.Z-P`, where `X.Y.Z`
corresponds to the librdkafka version, and `P` indicates the version of the
rust bindings.

## Build

This crate will first check if there is an installed version of librdkafka on
the system using `pkg-config`. If the library is found and the version is the
one targeted by rdkafka-sys, rdkafka-sys will build using a dynamic link to the
installed library.

If those conditions are not met, a submodule with the librdkafka sourced pinned
to a specific commit will be used to compile and statically link the library.

The build process is defined in [`build.rs`].

[`build.rs`]: https://github.com/fede1024/rust-rdkafka/blob/master/rdkafka-sys/build.rs
>>>>>>> 5598b7d3
<|MERGE_RESOLUTION|>--- conflicted
+++ resolved
@@ -1,10 +1,5 @@
 # rdkafka-sys
 
-<<<<<<< HEAD
-To upgrade change the git submodule in `librdkafka`, check if new errors
-need to be added to `helpers::primive_to_rd_kafka_resp_err_t` and update
-the version in `Cargo.toml`.
-=======
 Low level bindings to [librdkafka](https://github.com/edenhill/librdkafka).
 
 ## Bindings
@@ -35,4 +30,9 @@
 The build process is defined in [`build.rs`].
 
 [`build.rs`]: https://github.com/fede1024/rust-rdkafka/blob/master/rdkafka-sys/build.rs
->>>>>>> 5598b7d3
+
+## Updating
+
+To upgrade change the git submodule in `librdkafka`, check if new errors
+need to be added to `helpers::primive_to_rd_kafka_resp_err_t` and update
+the version in `Cargo.toml`.
--- conflicted
+++ resolved
@@ -30,13 +30,9 @@
     }
 }
 
-<<<<<<< HEAD
 fn consume_and_print(brokers: &str, group_id: &str, topics: &Vec<&str>) {
     let context = LoggingContext{};
-=======
-fn consume_and_print(brokers: &str, group_id: &str, topics: &TopicPartitionList) {
     let context = ConsumerLoggingContext{};
->>>>>>> 8694721b
 
     let mut consumer = ClientConfig::new()
         .set("group.id", group_id)
